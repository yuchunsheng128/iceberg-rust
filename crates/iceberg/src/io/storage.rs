--- conflicted
+++ resolved
@@ -148,11 +148,7 @@
             }
             #[cfg(feature = "storage-s3")]
             Storage::S3 {
-<<<<<<< HEAD
-                scheme_str,
-=======
                 configured_scheme,
->>>>>>> 66ba909b
                 config,
                 customized_credential_load,
             } => {
