// Licensed to the Apache Software Foundation (ASF) under one
// or more contributor license agreements.  See the NOTICE file
// distributed with this work for additional information
// regarding copyright ownership.  The ASF licenses this file
// to you under the Apache License, Version 2.0 (the
// "License"); you may not use this file except in compliance
// with the License.  You may obtain a copy of the License at
//
//   http://www.apache.org/licenses/LICENSE-2.0
//
// Unless required by applicable law or agreed to in writing,
// software distributed under the License is distributed on an
// "AS IS" BASIS, WITHOUT WARRANTIES OR CONDITIONS OF ANY
// KIND, either express or implied.  See the License for the
// specific language governing permissions and limitations
// under the License.

pub mod metadata_table;
pub mod table_provider_factory;

use std::any::Any;
use std::sync::Arc;

use async_trait::async_trait;
use datafusion::arrow::datatypes::SchemaRef as ArrowSchemaRef;
use datafusion::catalog::Session;
use datafusion::common::DataFusionError;
use datafusion::datasource::{TableProvider, TableType};
<<<<<<< HEAD
use datafusion::error::{DataFusionError, Result as DFResult};
=======
use datafusion::error::Result as DFResult;
use datafusion::logical_expr::dml::InsertOp;
>>>>>>> 66ba909b
use datafusion::logical_expr::{Expr, TableProviderFilterPushDown};
use datafusion::physical_plan::ExecutionPlan;
use datafusion::physical_plan::coalesce_partitions::CoalescePartitionsExec;
use iceberg::arrow::schema_to_arrow_schema;
use iceberg::inspect::MetadataTableType;
use iceberg::table::Table;
<<<<<<< HEAD
use iceberg::{Catalog, Error, ErrorKind, Result, TableIdent};
=======
use iceberg::{Catalog, Error, ErrorKind, NamespaceIdent, Result, TableIdent};
use metadata_table::IcebergMetadataTableProvider;
>>>>>>> 66ba909b

use crate::physical_plan::commit::IcebergCommitExec;
use crate::physical_plan::scan::IcebergTableScan;
use crate::physical_plan::write::IcebergWriteExec;

/// Represents a [`TableProvider`] for the Iceberg [`Catalog`],
/// managing access to a [`Table`].
#[derive(Clone)]
pub struct IcebergTableProvider {
    /// A table in the catalog.
    table: Table,
    /// Table snapshot id that will be queried via this provider.
    snapshot_id: Option<i64>,
    /// A reference-counted arrow `Schema`.
    schema: ArrowSchemaRef,
<<<<<<< HEAD
    /// A reference to the catalog that this table provider belongs to.
    catalog: Option<Arc<dyn Catalog>>,
}

impl std::fmt::Debug for IcebergTableProvider {
    fn fmt(&self, f: &mut std::fmt::Formatter<'_>) -> std::fmt::Result {
        f.debug_struct("IcebergTableProvider")
            .field("table", &self.table)
            .field("snapshot_id", &self.snapshot_id)
            .field("schema", &self.schema)
            .finish_non_exhaustive()
    }
=======
    /// The catalog that the table belongs to.
    catalog: Option<Arc<dyn Catalog>>,
>>>>>>> 66ba909b
}

impl IcebergTableProvider {
    pub(crate) fn new(table: Table, schema: ArrowSchemaRef) -> Self {
        IcebergTableProvider {
            table,
            snapshot_id: None,
            schema,
            catalog: None,
        }
    }
    /// Asynchronously tries to construct a new [`IcebergTableProvider`]
    /// using the given client and table name to fetch an actual [`Table`]
    /// in the provided namespace.
    pub async fn try_new(client: Arc<dyn Catalog>, table_name: TableIdent) -> Result<Self> {
        let table = client.load_table(&table_name).await?;

        let schema = Arc::new(schema_to_arrow_schema(table.metadata().current_schema())?);

        Ok(IcebergTableProvider {
            table,
            snapshot_id: None,
            catalog: Some(client),
            schema,
            catalog: Some(client),
        })
    }

    /// Asynchronously tries to construct a new [`IcebergTableProvider`]
    /// using the given table. Can be used to create a table provider from an existing table regardless of the catalog implementation.
    pub async fn try_new_from_table(table: Table) -> Result<Self> {
        let schema = Arc::new(schema_to_arrow_schema(table.metadata().current_schema())?);
        Ok(IcebergTableProvider {
            table,
            snapshot_id: None,
            catalog: None,
            schema,
            catalog: None,
        })
    }

    /// Asynchronously tries to construct a new [`IcebergTableProvider`]
    /// using a specific snapshot of the given table. Can be used to create a table provider from an existing table regardless of the catalog implementation.
    pub async fn try_new_from_table_snapshot(table: Table, snapshot_id: i64) -> Result<Self> {
        let snapshot = table
            .metadata()
            .snapshot_by_id(snapshot_id)
            .ok_or_else(|| {
                Error::new(
                    ErrorKind::Unexpected,
                    format!(
                        "snapshot id {snapshot_id} not found in table {}",
                        table.identifier().name()
                    ),
                )
            })?;
        let schema = snapshot.schema(table.metadata())?;
        let schema = Arc::new(schema_to_arrow_schema(&schema)?);
        Ok(IcebergTableProvider {
            table,
            snapshot_id: Some(snapshot_id),
            catalog: None,
            schema,
            catalog: None,
        })
    }

    pub(crate) fn metadata_table(&self, r#type: MetadataTableType) -> IcebergMetadataTableProvider {
        IcebergMetadataTableProvider {
            table: self.table.clone(),
            r#type,
        }
    }
}

#[async_trait]
impl TableProvider for IcebergTableProvider {
    fn as_any(&self) -> &dyn Any {
        self
    }

    fn schema(&self) -> ArrowSchemaRef {
        self.schema.clone()
    }

    fn table_type(&self) -> TableType {
        TableType::Base
    }

    async fn scan(
        &self,
        _state: &dyn Session,
        projection: Option<&Vec<usize>>,
        filters: &[Expr],
        _limit: Option<usize>,
    ) -> DFResult<Arc<dyn ExecutionPlan>> {
        // Get the latest table metadata from the catalog if it exists
        let table = if let Some(catalog) = &self.catalog {
            catalog
                .load_table(self.table.identifier())
                .await
                .map_err(|e| {
                    DataFusionError::Execution(format!("Error getting Iceberg table metadata: {e}"))
                })?
        } else {
            self.table.clone()
        };
        Ok(Arc::new(IcebergTableScan::new(
            table,
            self.snapshot_id,
            self.schema.clone(),
            projection,
            filters,
        )))
    }

    fn supports_filters_pushdown(
        &self,
        filters: &[&Expr],
    ) -> DFResult<Vec<TableProviderFilterPushDown>> {
        // Push down all filters, as a single source of truth, the scanner will drop the filters which couldn't be push down
        Ok(vec![TableProviderFilterPushDown::Inexact; filters.len()])
    }

    async fn insert_into(
        &self,
        _state: &dyn Session,
        input: Arc<dyn ExecutionPlan>,
        _insert_op: InsertOp,
    ) -> DFResult<Arc<dyn ExecutionPlan>> {
        if !self
            .table
            .metadata()
            .default_partition_spec()
            .is_unpartitioned()
        {
            // TODO add insert into support for partitioned tables
            return Err(DataFusionError::NotImplemented(
                "IcebergTableProvider::insert_into does not support partitioned tables yet"
                    .to_string(),
            ));
        }

        let Some(catalog) = self.catalog.clone() else {
            return Err(DataFusionError::Execution(
                "Catalog cannot be none for insert_into".to_string(),
            ));
        };

        let write_plan = Arc::new(IcebergWriteExec::new(
            self.table.clone(),
            input,
            self.schema.clone(),
        ));

        // Merge the outputs of write_plan into one so we can commit all files together
        let coalesce_partitions = Arc::new(CoalescePartitionsExec::new(write_plan));

        Ok(Arc::new(IcebergCommitExec::new(
            self.table.clone(),
            catalog,
            coalesce_partitions,
            self.schema.clone(),
        )))
    }
}

#[cfg(test)]
mod tests {
    use datafusion::common::Column;
    use datafusion::prelude::SessionContext;
    use iceberg::TableIdent;
    use iceberg::io::FileIO;
    use iceberg::table::{StaticTable, Table};

    use super::*;

    async fn get_test_table_from_metadata_file() -> Table {
        let metadata_file_name = "TableMetadataV2Valid.json";
        let metadata_file_path = format!(
            "{}/tests/test_data/{}",
            env!("CARGO_MANIFEST_DIR"),
            metadata_file_name
        );
        let file_io = FileIO::from_path(&metadata_file_path)
            .unwrap()
            .build()
            .unwrap();
        let static_identifier = TableIdent::from_strs(["static_ns", "static_table"]).unwrap();
        let static_table =
            StaticTable::from_metadata_file(&metadata_file_path, static_identifier, file_io)
                .await
                .unwrap();
        static_table.into_table()
    }

    #[tokio::test]
    async fn test_try_new_from_table() {
        let table = get_test_table_from_metadata_file().await;
        let table_provider = IcebergTableProvider::try_new_from_table(table.clone())
            .await
            .unwrap();
        let ctx = SessionContext::new();
        ctx.register_table("mytable", Arc::new(table_provider))
            .unwrap();
        let df = ctx.sql("SELECT * FROM mytable").await.unwrap();
        let df_schema = df.schema();
        let df_columns = df_schema.fields();
        assert_eq!(df_columns.len(), 3);
        let x_column = df_columns.first().unwrap();
        let column_data = format!(
            "{:?}:{:?}",
            x_column.name(),
            x_column.data_type().to_string()
        );
        assert_eq!(column_data, "\"x\":\"Int64\"");
        let has_column = df_schema.has_column(&Column::from_name("z"));
        assert!(has_column);
    }

    #[tokio::test]
    async fn test_try_new_from_table_snapshot() {
        let table = get_test_table_from_metadata_file().await;
        let snapshot_id = table.metadata().snapshots().next().unwrap().snapshot_id();
        let table_provider =
            IcebergTableProvider::try_new_from_table_snapshot(table.clone(), snapshot_id)
                .await
                .unwrap();
        let ctx = SessionContext::new();
        ctx.register_table("mytable", Arc::new(table_provider))
            .unwrap();
        let df = ctx.sql("SELECT * FROM mytable").await.unwrap();
        let df_schema = df.schema();
        let df_columns = df_schema.fields();
        assert_eq!(df_columns.len(), 3);
        let x_column = df_columns.first().unwrap();
        let column_data = format!(
            "{:?}:{:?}",
            x_column.name(),
            x_column.data_type().to_string()
        );
        assert_eq!(column_data, "\"x\":\"Int64\"");
        let has_column = df_schema.has_column(&Column::from_name("z"));
        assert!(has_column);
    }

    #[tokio::test]
    async fn test_physical_input_schema_consistent_with_logical_input_schema() {
        let table = get_test_table_from_metadata_file().await;
        let table_provider = IcebergTableProvider::try_new_from_table(table.clone())
            .await
            .unwrap();
        let ctx = SessionContext::new();
        ctx.register_table("mytable", Arc::new(table_provider))
            .unwrap();
        let df = ctx.sql("SELECT count(*) FROM mytable").await.unwrap();
        let physical_plan = df.create_physical_plan().await;
        assert!(physical_plan.is_ok())
    }
}<|MERGE_RESOLUTION|>--- conflicted
+++ resolved
@@ -26,24 +26,14 @@
 use datafusion::catalog::Session;
 use datafusion::common::DataFusionError;
 use datafusion::datasource::{TableProvider, TableType};
-<<<<<<< HEAD
 use datafusion::error::{DataFusionError, Result as DFResult};
-=======
-use datafusion::error::Result as DFResult;
-use datafusion::logical_expr::dml::InsertOp;
->>>>>>> 66ba909b
 use datafusion::logical_expr::{Expr, TableProviderFilterPushDown};
 use datafusion::physical_plan::ExecutionPlan;
 use datafusion::physical_plan::coalesce_partitions::CoalescePartitionsExec;
 use iceberg::arrow::schema_to_arrow_schema;
 use iceberg::inspect::MetadataTableType;
 use iceberg::table::Table;
-<<<<<<< HEAD
 use iceberg::{Catalog, Error, ErrorKind, Result, TableIdent};
-=======
-use iceberg::{Catalog, Error, ErrorKind, NamespaceIdent, Result, TableIdent};
-use metadata_table::IcebergMetadataTableProvider;
->>>>>>> 66ba909b
 
 use crate::physical_plan::commit::IcebergCommitExec;
 use crate::physical_plan::scan::IcebergTableScan;
@@ -59,7 +49,6 @@
     snapshot_id: Option<i64>,
     /// A reference-counted arrow `Schema`.
     schema: ArrowSchemaRef,
-<<<<<<< HEAD
     /// A reference to the catalog that this table provider belongs to.
     catalog: Option<Arc<dyn Catalog>>,
 }
@@ -72,10 +61,6 @@
             .field("schema", &self.schema)
             .finish_non_exhaustive()
     }
-=======
-    /// The catalog that the table belongs to.
-    catalog: Option<Arc<dyn Catalog>>,
->>>>>>> 66ba909b
 }
 
 impl IcebergTableProvider {
